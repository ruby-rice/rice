--- conflicted
+++ resolved
@@ -1,14 +1,6 @@
 #include "Director.hpp"
 
 #include "detail/ruby.hpp"
-
-#ifdef RUBY_VM
-/* YARV */
-#include "detail/cfp.hpp"
-#else
-/* pre-YARV */
-#include "detail/env.hpp"
-#endif
 
 namespace Rice {
 
@@ -16,22 +8,6 @@
     self_ = self;
   }
 
-<<<<<<< HEAD
-=======
-  bool Director::callIsFromRuby(const char* methodName) const {
-#   ifdef RUBY_VM
-    VALUE * cfp = Rice::detail::cfp();
-    return
-      (getSelf().value() == Rice::detail::cfp_self(cfp)) && 
-      (rb_id2name(rb_frame_callee()) != methodName);
-#   else
-    return
-      (getSelf().value() == ruby_frame->self) &&
-      (rb_id2name(ruby_frame->orig_func) != methodName);
-#   endif
-  }
-
->>>>>>> 9fa5e2d9
   void Director::raisePureVirtual() const {
     rb_raise(rb_eNotImpError, "Cannot call super() into a pure-virtual C++ method");
   }
